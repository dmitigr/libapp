--- conflicted
+++ resolved
@@ -154,7 +154,6 @@
     }
 
     {
-<<<<<<< HEAD
       cout << "System slots:" << endl;
       const auto slots = smbios.system_slots_info();
       for (std::size_t i{}; i < slots.size(); ++i) {
@@ -178,30 +177,6 @@
       }
     }
 
-=======
-      cout << "Physical Memory Arrays:" << endl;
-      const auto arrays = smbios.physical_memory_arrays_info();
-      for (std::size_t i{}; i < arrays.size(); ++i) {
-        const auto& array = arrays[i];
-        cout << "  Physical Memory Array " << i << ":" << endl;
-        cout << "    Location: " << static_cast<int>(array.location) << endl;
-        cout << "    Use: " << static_cast<int>(array.use) << endl;
-        cout << "    Error Correction: "
-             << static_cast<int>(array.memory_error_correction) << endl;
-        cout << "    Maximum Capacity: ";
-        if (array.maximum_capacity == 0x80000000)
-          cout << array.extended_maximum_capacity << " bytes" << endl;
-        else
-          cout << array.maximum_capacity << " KB" << endl;
-        cout << "    Error Information Handle: "
-             << array.memory_error_information_handle << endl;
-        cout << "    Number of Memory Devices: "
-             << array.number_of_memory_devices << endl;
-        cout << "    Extended Maximum Capacity: "
-             << array.extended_maximum_capacity << endl;
-      }
-    }
->>>>>>> dec848e9
   } catch (const std::exception& e) {
     std::clog << "error: " << e.what() << std::endl;
     return 1;
